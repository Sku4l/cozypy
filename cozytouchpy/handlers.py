--- conflicted
+++ resolved
@@ -41,7 +41,6 @@
             del devices[idx]
 
         for device in devices:
-<<<<<<< HEAD
             try:
                 device_type = DeviceType.from_str(device["widget"])
                 metadata = self.__parse_url(device["deviceURL"])
@@ -61,36 +60,12 @@
 
                 if device_type == DeviceType.POD:
                     self.pods.append(cozyouch_device)
-                elif device_type in [DeviceType.HEATER, DeviceType.PILOT_WIRE_INTERFACE]:
+                elif device_type in [DeviceType.HEATER, DeviceType.PILOT_WIRE_INTERFACE, DeviceType.APC_HEAT_PUMP, DeviceType.APC_HEATING_AND_COOLING_ZONE]:
                     self.heaters.append(cozyouch_device)
-                elif device_type == DeviceType.WATER_HEATER:
+                elif device_type in [DeviceType.WATER_HEATER, DeviceType.APC_WATER_HEATER]:
                     self.water_heaters.append(cozyouch_device)
             except CozytouchException as e:
                 logger.warning("Error building device, skipping: {}".format(e))
-=======
-            device_type = DeviceType.from_str(device["widget"])
-            metadata = self.__parse_url(device["deviceURL"])
-            gateway = self.__find_gateway(metadata.gateway_id)
-            place = self.__find_place(device)
-            cozyouch_device = CozytouchDevice.build(
-                data=device,
-                client=self.client,
-                metadata=metadata,
-                gateway=gateway,
-                place=place,
-            )
-            device_sensors = self.__link_sensors(
-                sensors, place, gateway, cozyouch_device
-            )
-            cozyouch_device.sensors = device_sensors
-
-            if device_type == DeviceType.POD:
-                self.pods.append(cozyouch_device)
-            elif device_type in [DeviceType.HEATER, DeviceType.PILOT_WIRE_INTERFACE, DeviceType.APC_HEAT_PUMP, DeviceType.APC_HEATING_AND_COOLING_ZONE]:
-                self.heaters.append(cozyouch_device)
-            elif device_type in [DeviceType.WATER_HEATER, DeviceType.APC_WATER_HEATER]:
-                self.water_heaters.append(cozyouch_device)
->>>>>>> bb72491e
 
     def __parse_url(self, url):
         scheme = url[0 : url.find("://")]
